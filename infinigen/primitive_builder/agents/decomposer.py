--- conflicted
+++ resolved
@@ -10,13 +10,6 @@
     
     def __init__(self, api_key: str):
         self.client = openai.OpenAI(api_key=api_key)
-<<<<<<< HEAD
-        logger.info("SemanticDecomposer initialized")
-    
-    def decompose(self, prompt: str) -> Dict[str, Any]:
-        """Break down a furniture description into its components"""
-        system_prompt = """You are a 3D modeling expert specializing in geometric decomposition. Break down objects into their core components, being EXPLICIT about quantities of identical components.
-=======
         
     def decompose(self, prompt: str) -> Dict:
         system_prompt = """You are a 3D modeling expert specializing in geometric decomposition. Break down objects into their core components, being EXPLICIT about:
@@ -24,7 +17,6 @@
         2. Their connections
         3. Geometric properties including curvature
         4. Spatial relationships
->>>>>>> 455c2954
 
 Example - Office Chair:
 {
